# Standard imports
from sys import exit, stderr
from time import sleep

<<<<<<< HEAD
# intersect imports
from intersect import common, messages
=======
from intersect import (
    Adapter,
    IntersectConfig,
    load_config_from_dict,
    IntersectConfigParseException,
    messages,
)
>>>>>>> fec78f3a


class HelloWorldRequestor(Adapter):
    def __init__(self, config: IntersectConfig):
        # Setup base class
        super().__init__(config)

        # Register request for "Hello, World!" message handler
        self.register_message_handler(
            self.handle_hello_world_reply, {messages.Status: [messages.Status.GENERAL]}
        )

    def send_request_to_hello_world_adapter(self, destination: str):
        # Subscribe to the hello world adapter reply channel
        reply_channel = self.connection.channel(f"{destination}/reply")
        reply_channel.subscribe(self.resolve_status_receive)

        # Create and send the message to the hello world adapter
        request = self.generate_request_detail(
            destination=destination,
            arguments={},
        )
        self.send(request)

    def handle_hello_world_reply(self, message, type_, subtype, payload):
        print("Reply from Hello World Adapter:", flush=True)
        print(message.detail, flush=True)
        return True


if __name__ == "__main__":
    # -- Config --
    config_dict = {
        "broker": {
            "username": "intersect_username",
            "password": "intersect_password",
            "host": "127.0.0.1",
            "port": 1883,
        },
        "hierarchy": {
            "organization": "Oak Ridge National Laboratory",
            "facility": "Hello World Facility",
            "system": "Requestor",
            "subsystem": "Requestor",
            "service": "Requestor",
        },
        "destination": "Adapter",
    }

    try:
        config = load_config_from_dict(config_dict)
    except IntersectConfigParseException() as ex:
        print(ex.message, file=stderr)
        exit(ex.returnCode)

    # -- Demo --
    requestor = HelloWorldRequestor(config)

    while not requestor.connection.broker_client.is_connected():
        print("Waiting to connect to message broker...", flush=True)
        sleep(1.0)

    # Run until the process is killed externally
    print("Press Ctrl-C to exit:")
    try:
        # send request message to hello-world adapter
        delay_seconds = 5
        print(f"Requestor will send request in {delay_seconds} seconds...", flush=True)
        sleep(delay_seconds)
        requestor.send_request_to_hello_world_adapter(config_dict["destination"])
        print("Request sent!", flush=True)
        while True:
            # Print the uptime every second.
            sleep(5.0)
            print(f"Requestor Uptime: {int(requestor.uptime)} seconds", flush=True)
    except KeyboardInterrupt:
        print("User requested exit")<|MERGE_RESOLUTION|>--- conflicted
+++ resolved
@@ -2,18 +2,13 @@
 from sys import exit, stderr
 from time import sleep
 
-<<<<<<< HEAD
-# intersect imports
-from intersect import common, messages
-=======
 from intersect import (
     Adapter,
     IntersectConfig,
+    IntersectConfigParseException,
     load_config_from_dict,
-    IntersectConfigParseException,
     messages,
 )
->>>>>>> fec78f3a
 
 
 class HelloWorldRequestor(Adapter):
