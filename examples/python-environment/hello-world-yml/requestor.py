# Standard imports
from argparse import ArgumentDefaultsHelpFormatter, ArgumentParser
from os import environ
from pathlib import Path
from sys import exit, stderr
from time import sleep

<<<<<<< HEAD
# intersect imports
from intersect import common, messages


class HelloWorldRequestor(common.Adapter):
    def __init__(self, config: common.IntersectConfig):
=======
from intersect import (
    Adapter,
    IntersectConfig,
    load_config_from_file,
    IntersectConfigParseException,
    messages,
)


class HelloWorldRequestor(Adapter):
    def __init__(self, config: IntersectConfig):

>>>>>>> fec78f3a
        # Setup base class
        super().__init__(config)

        # Register request for "Hello, World!" message handler
        self.register_message_handler(
            self.handle_hello_world_reply, {messages.Status: [messages.Status.GENERAL]}
        )

    def send_request_to_hello_world_adapter(self, destination: str):
        # Subscribe to the hello world adapter reply channel
        reply_channel = self.connection.channel(f"{destination}/reply")
        reply_channel.subscribe(self.resolve_status_receive)

        # Create and send the message to the hello world adapter
        request = self.generate_request_detail(
            destination=destination,
            arguments={},
        )
        self.send(request)

    def handle_hello_world_reply(self, message, type_, subtype, payload):
        print("Reply from Hello World Adapter:", flush=True)
        print(message.detail, flush=True)
        return True


def broker_config(config: dict):
    """
    Edit the default host and port for the broker configuration.
    """
    config["broker"]["host"] = "127.0.0.1"
    config["broker"]["port"] = 1883


if __name__ == "__main__":
    # -- Arguments --
    parser = ArgumentParser(
        description="Hello world requestor",
        formatter_class=ArgumentDefaultsHelpFormatter,
    )
    parser.add_argument(
        "--config",
        type=Path,
        default="config-requestor.yml",
        help="Path to config file",
    )

    parser.add_argument(
        "--destination",
        type=str,
        default=environ.get("DESTINATION", "Adapter"),
        help="System name of the destination for the request",
    )
    args = parser.parse_args()

    # -- Config --
    try:
        config = load_config_from_file(args.config, broker_config)
    except IntersectConfigParseException as ex:
        print(ex.message, file=stderr)
        exit(ex.returnCode)

    # -- Demo --
    requestor = HelloWorldRequestor(config)

    while not requestor.connection.broker_client.is_connected():
        print("Waiting to connect to message broker...", flush=True)
        sleep(1.0)

    # Run until the process is killed externally
    print("Press Ctrl-C to exit:")
    try:
        # send request message to hello-world adapter
        delay_seconds = 5
        print(f"Requestor will send request in {delay_seconds} seconds...", flush=True)
        sleep(delay_seconds)
        requestor.send_request_to_hello_world_adapter(args.destination)
        print("Request sent!", flush=True)
        while True:
            # Print the uptime every second.
            sleep(5.0)
            print(f"Requestor Uptime: {int(requestor.uptime)} seconds", flush=True)
    except KeyboardInterrupt:
        print("User requested exit")<|MERGE_RESOLUTION|>--- conflicted
+++ resolved
@@ -5,27 +5,17 @@
 from sys import exit, stderr
 from time import sleep
 
-<<<<<<< HEAD
-# intersect imports
-from intersect import common, messages
-
-
-class HelloWorldRequestor(common.Adapter):
-    def __init__(self, config: common.IntersectConfig):
-=======
 from intersect import (
     Adapter,
     IntersectConfig,
+    IntersectConfigParseException,
     load_config_from_file,
-    IntersectConfigParseException,
     messages,
 )
 
 
 class HelloWorldRequestor(Adapter):
     def __init__(self, config: IntersectConfig):
-
->>>>>>> fec78f3a
         # Setup base class
         super().__init__(config)
 
