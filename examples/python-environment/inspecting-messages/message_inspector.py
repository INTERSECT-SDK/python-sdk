--- conflicted
+++ resolved
@@ -1,18 +1,13 @@
 from sys import exit, stderr
 from time import sleep
 
-<<<<<<< HEAD
-from intersect import common
-from intersect.messages import JsonHandler
-=======
 from intersect import (
     Adapter,
     IntersectConfig,
+    IntersectConfigParseException,
     load_config_from_dict,
-    IntersectConfigParseException,
     messages,
 )
->>>>>>> fec78f3a
 
 
 class MessageInspectorAdapter(Adapter):
