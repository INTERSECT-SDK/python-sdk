"""
This module is meant to test several invalid schemas.

ALL invalid schemas should raise a SystemExit and critically log the problem.

Note that the schema writer causes a system exit immediately on error, so try to only test
one error at a time.

General rules of "invalids":
- annotation missing entirely (though this is ok for @intersect_status())
- too many / not enough parameters for function (status must only have 'self', message can only have 'self' and possibly one additional parameter)
- missing parameter or return annotations for function
- annotation or nested annotation resolves to Any/object typing (this provides no typing information in schema, so cannot be used)
"""

import datetime
import sys
from collections import namedtuple
from dataclasses import dataclass
from typing import Any, Dict, FrozenSet, Generator, List, NamedTuple, Set, Tuple, TypeVar

import pytest
from annotated_types import Gt
from pydantic import BaseModel, Field
from typing_extensions import Annotated, TypeAliasType, TypedDict

from intersect_sdk import (
    HierarchyConfig,
    IntersectBaseCapabilityImplementation,
    IntersectDataHandler,
    IntersectEventDefinition,
<<<<<<< HEAD
    IntersectMimeType,
    get_schema_from_capability_implementations,
=======
    get_schema_from_capability_implementation,
>>>>>>> dcd536eb
    intersect_event,
    intersect_message,
    intersect_status,
)

# HELPERS #########################

TEST_HIERARCHY_CONFIG = HierarchyConfig(
    organization='test',
    facility='test',
    system='test',
    service='test',
)


def get_schema_helper(test_type: List[type]):
    return get_schema_from_capability_implementations(test_type, TEST_HIERARCHY_CONFIG)


# MESSAGE TESTS ###########################


def test_disallow_missing_annotation(caplog: pytest.LogCaptureFixture):
    # this class has no @intersect_message or @intersect_event annotation
    class MissingIntersectMessage(IntersectBaseCapabilityImplementation):
        intersect_sdk_capability_name = 'unused'

        def do_something(self, one: int) -> int: ...

    with pytest.raises(SystemExit):
        get_schema_helper([MissingIntersectMessage])
    assert 'has no function annotated' in caplog.text


def test_disallow_too_many_parameters(caplog: pytest.LogCaptureFixture):
    # more than one parameter is forbidden
    class TooManyParametersOnIntersectMessage(IntersectBaseCapabilityImplementation):
        intersect_sdk_capability_name = 'unused'

        @intersect_message()
        def too_many_params(self, one: int, two: int) -> int: ...

    with pytest.raises(SystemExit):
        get_schema_helper([TooManyParametersOnIntersectMessage])
    assert 'zero or one additional parameters' in caplog.text


def test_disallow_zero_parameters(caplog: pytest.LogCaptureFixture):
    # annotated methods should be normal methods (not classmethods or staticmethods)
    # so this is really just catching the lack of a "self" annotation
    class MissingParametersOnIntersectMessage(IntersectBaseCapabilityImplementation):
        intersect_sdk_capability_name = 'unused'

        @intersect_message()
        def forgot_params() -> int: ...

    with pytest.raises(SystemExit):
        get_schema_helper([MissingParametersOnIntersectMessage])
    assert 'zero or one additional parameters' in caplog.text


def test_disallow_missing_parameter_annotation(caplog: pytest.LogCaptureFixture):
    # should fail because the function parameter is missing a type annotation
    class MissingParameterAnnotation(IntersectBaseCapabilityImplementation):
        intersect_sdk_capability_name = 'unused'

        @intersect_message()
        def forgot_param_annotation(self, param) -> int:  # (the point of the test...)
            ...

    with pytest.raises(SystemExit):
        get_schema_helper([MissingParameterAnnotation])
    assert (
        "parameter 'param' type annotation on function 'forgot_param_annotation' missing"
        in caplog.text
    )


def test_disallow_missing_return_annotation(caplog: pytest.LogCaptureFixture):
    # should fail because the function return annotation is missing
    class MissingReturnTypeAnnotation(IntersectBaseCapabilityImplementation):
        intersect_sdk_capability_name = 'unused'

        @intersect_message()
        def forgot_return_annotation(self, param: int): ...

    with pytest.raises(SystemExit):
        get_schema_helper([MissingReturnTypeAnnotation])
    assert "return type annotation on function 'forgot_return_annotation' missing" in caplog.text


def test_disallow_unparsable_annotation(caplog: pytest.LogCaptureFixture):
    # should fail because Pydantic can't parse the inner class
    class PydanticUnparsable(IntersectBaseCapabilityImplementation):
        intersect_sdk_capability_name = 'unused'

        class PydanticUnparsableInner:
            one: int
            two: bool
            three: str

        @intersect_message()
        def cant_parse_annotation(self, unparsable: PydanticUnparsableInner) -> None: ...

    with pytest.raises(SystemExit):
        get_schema_helper([PydanticUnparsable])
    assert (
        "On capability 'PydanticUnparsable', parameter 'unparsable' type annotation" in caplog.text
    )
    assert "on function 'cant_parse_annotation' is invalid" in caplog.text


def test_disallow_object_typing(caplog: pytest.LogCaptureFixture):
    # should fail because return type is object (dynamic typing)
    class MockObject(IntersectBaseCapabilityImplementation):
        intersect_sdk_capability_name = 'unused'

        @intersect_message()
        def mock_message(self) -> object: ...

    with pytest.raises(SystemExit):
        get_schema_helper([MockObject])
    assert 'return annotation' in caplog.text
    assert 'dynamic typing is not allowed for INTERSECT schemas' in caplog.text


def test_disallow_object_subtyping(caplog: pytest.LogCaptureFixture):
    # should fail because return type has a subtyping object (dynamic typing)
    # note that 'object' is evaluated exactly like it is as a root type
    class MockObjectSubtype(IntersectBaseCapabilityImplementation):
        intersect_sdk_capability_name = 'unused'

        @intersect_message()
        def mock_message(self) -> List[object]: ...

    with pytest.raises(SystemExit):
        get_schema_helper([MockObjectSubtype])
    assert 'return annotation' in caplog.text
    assert 'dynamic typing is not allowed for INTERSECT schemas' in caplog.text


def test_disallow_any_typing(caplog: pytest.LogCaptureFixture):
    # should fail because annotation type is Any (dynamic typing)
    class MockAny(IntersectBaseCapabilityImplementation):
        intersect_sdk_capability_name = 'unused'

        @intersect_message()
        def mock_message(self, param: Any) -> None: ...

    with pytest.raises(SystemExit):
        get_schema_helper([MockAny])
    assert "parameter 'param' type annotation" in caplog.text
    assert 'dynamic typing is not allowed for INTERSECT schemas' in caplog.text


def test_disallow_dynamic_list_subtyping(caplog: pytest.LogCaptureFixture):
    # should fail because List has an Any typing
    class MockAnyList(IntersectBaseCapabilityImplementation):
        intersect_sdk_capability_name = 'unused'

        @intersect_message()
        def mock_message(self, param: List[Any]) -> None: ...

    with pytest.raises(SystemExit):
        get_schema_helper([MockAnyList])
    assert "parameter 'param' type annotation" in caplog.text
    assert 'list subtyping may not be dynamic in INTERSECT' in caplog.text


def test_disallow_dynamic_list_subtyping_complex(caplog: pytest.LogCaptureFixture):
    # should fail because List's inner typing provides no information on typing
    # this will fail on the "Any" schema, not the "List" schema
    class MockComplexDynamicList(IntersectBaseCapabilityImplementation):
        intersect_sdk_capability_name = 'unused'

        @intersect_message()
        def mock_message(self, param: List[namedtuple('Point', ['x', 'y'])]) -> None:  # noqa: PYI024 (this is the point of testing this...)
            ...

    with pytest.raises(SystemExit):
        get_schema_helper([MockComplexDynamicList])
    assert "parameter 'param' type annotation" in caplog.text
    assert 'dynamic typing is not allowed for INTERSECT schemas' in caplog.text


def test_disallow_dynamic_set_subtyping(caplog: pytest.LogCaptureFixture):
    # should fail because Set has an Any typing
    class MockAnySet(IntersectBaseCapabilityImplementation):
        intersect_sdk_capability_name = 'unused'

        @intersect_message()
        def mock_message(self, param: Set[Any]) -> None: ...

    with pytest.raises(SystemExit):
        get_schema_helper([MockAnySet])
    assert "parameter 'param' type annotation" in caplog.text
    assert 'set subtyping may not be dynamic in INTERSECT' in caplog.text


def test_disallow_dynamic_frozenset_subtyping(caplog: pytest.LogCaptureFixture):
    # should fail because FrozenSet has an Any typing
    class MockAnyFrozenSet(IntersectBaseCapabilityImplementation):
        intersect_sdk_capability_name = 'unused'

        @intersect_message()
        def mock_message(self, param: FrozenSet[Any]) -> None: ...

    with pytest.raises(SystemExit):
        get_schema_helper([MockAnyFrozenSet])
    assert "parameter 'param' type annotation" in caplog.text
    assert 'frozenset subtyping may not be dynamic in INTERSECT' in caplog.text


def test_disallow_dynamic_generator_subtyping(caplog: pytest.LogCaptureFixture):
    # should fail because the YIELD type of "Generator" has an Any typing (the other two types do not matter)
    class MockAnyGenerator(IntersectBaseCapabilityImplementation):
        intersect_sdk_capability_name = 'unused'

        @intersect_message()
        def mock_message(self, param: Generator[Any, int, int]) -> None: ...

    with pytest.raises(SystemExit):
        get_schema_helper([MockAnyGenerator])
    assert "parameter 'param' type annotation" in caplog.text
    assert 'dynamic typing is not allowed for INTERSECT schemas' in caplog.text


def test_disallow_non_str_dict_key_type(caplog: pytest.LogCaptureFixture):
    # should fail because Dict key type MUST be "str", "int", or "float".
    # In JSON Schema, keys must be strings, and unless the schema advertises itself as such,
    # we can't guarantee that we can cast the keys to any other type.
    class MockNonStrDictKey(IntersectBaseCapabilityImplementation):
        intersect_sdk_capability_name = 'unused'

        @intersect_message()
        def mock_message(self, param: Dict[List[int], str]) -> None: ...

    with pytest.raises(SystemExit):
        get_schema_helper([MockNonStrDictKey])
    assert "parameter 'param' type annotation" in caplog.text
    assert (
        "dict or mapping: key type needs to be 'str', 'int', or 'float' for INTERSECT"
        in caplog.text
    )


def test_disallow_dynamic_dict_value_type(caplog: pytest.LogCaptureFixture):
    # should fail because Dict value has an Any typing (this should cover all other mapping types as well)
    class MockAnyDictValue(IntersectBaseCapabilityImplementation):
        intersect_sdk_capability_name = 'unused'

        @intersect_message()
        def mock_message(self, param: Dict[str, Any]) -> None: ...

    with pytest.raises(SystemExit):
        get_schema_helper([MockAnyDictValue])
    assert "parameter 'param' type annotation" in caplog.text
    assert 'dict or mapping: value type cannot be Any/object for INTERSECT' in caplog.text


def test_disallow_dynamic_tuple_subtyping(caplog: pytest.LogCaptureFixture):
    # should fail because Tuple has an Any typing
    class MockAnyTuple(IntersectBaseCapabilityImplementation):
        intersect_sdk_capability_name = 'unused'

        @intersect_message()
        def mock_message(self, param: Tuple[int, str, Any, bool]) -> None: ...

    with pytest.raises(SystemExit):
        get_schema_helper([MockAnyTuple])
    assert "parameter 'param' type annotation" in caplog.text
    assert 'dynamic typing is not allowed for INTERSECT schemas' in caplog.text


def test_disallow_dynamic_typing_namedtuple(caplog: pytest.LogCaptureFixture):
    # should fail because namedtuple factory function has no typings
    class MockAnyNamedTuple(IntersectBaseCapabilityImplementation):
        intersect_sdk_capability_name = 'unused'
        InnerType = namedtuple('Point', ['x', 'y'])  # noqa: PYI024 (we're explicitly checking the untyped version...)

        @intersect_message()
        def mock_message(self, param: InnerType) -> None: ...

    with pytest.raises(SystemExit):
        get_schema_helper([MockAnyNamedTuple])
    assert "parameter 'param' type annotation" in caplog.text
    assert 'dynamic typing is not allowed for INTERSECT schemas' in caplog.text


def test_disallow_dynamic_typing_nested(caplog: pytest.LogCaptureFixture):
    # the Outer param fails because the typing of Inner.two is "Any"
    class MockAnyNestedClass(IntersectBaseCapabilityImplementation):
        intersect_sdk_capability_name = 'unused'

        class Outer(BaseModel):
            @dataclass
            class Inner:
                one: int
                two: Any

            one: str
            two: Inner

        @intersect_message()
        def mock_message(self, param: Outer) -> None: ...

    with pytest.raises(SystemExit):
        get_schema_helper([MockAnyNestedClass])
    assert "parameter 'param' type annotation" in caplog.text
    assert 'dynamic typing is not allowed for INTERSECT schemas' in caplog.text


def test_disallow_typeless_list(caplog: pytest.LogCaptureFixture):
    # should fail because trying to use bare list without item type annotation
    class MockBareList(IntersectBaseCapabilityImplementation):
        intersect_sdk_capability_name = 'unused'

        @intersect_message()
        def mock_message(self) -> list: ...

    with pytest.raises(SystemExit):
        get_schema_helper([MockBareList])
    assert 'return annotation' in caplog.text
    assert 'dynamic typing is not allowed for INTERSECT schemas' in caplog.text


def test_disallow_typeless_tuple(caplog: pytest.LogCaptureFixture):
    # should fail because trying to use tuple with no type annotations (tuples are a special case regarding generics)
    class MockBareTuple(IntersectBaseCapabilityImplementation):
        intersect_sdk_capability_name = 'unused'

        @intersect_message()
        def mock_message(self) -> tuple: ...

    with pytest.raises(SystemExit):
        get_schema_helper([MockBareTuple])
    assert 'return annotation' in caplog.text
    assert 'dynamic typing is not allowed for INTERSECT schemas' in caplog.text


def test_disallow_ambiguous_tuple(caplog: pytest.LogCaptureFixture):
    # should fail because we're explicitly checking for this tuple type annotation
    class MockAmbiguousTuple(IntersectBaseCapabilityImplementation):
        intersect_sdk_capability_name = 'unused'

        @intersect_message()
        def mock_message(self, param: Tuple[()]) -> None: ...

    with pytest.raises(SystemExit):
        get_schema_helper([MockAmbiguousTuple])
    assert "parameter 'param' type annotation" in caplog.text
    assert 'Tuple must have non-empty types and not use () as a type for INTERSECT' in caplog.text


def test_disallow_empty_namedtuple(caplog: pytest.LogCaptureFixture):
    # should fail because NamedTuple has no properties
    class EmptyNamedTuple(IntersectBaseCapabilityImplementation):
        intersect_sdk_capability_name = 'unused'

        class Inner(NamedTuple):
            pass

        @intersect_message()
        def mock_message(self, param: Inner) -> None: ...

    with pytest.raises(SystemExit):
        get_schema_helper([EmptyNamedTuple])
    assert "parameter 'param' type annotation" in caplog.text
    assert 'missing arguments, needed for INTERSECT' in caplog.text


def test_disallow_empty_typeddict(caplog: pytest.LogCaptureFixture):
    # should fail because TypedDict has no properties
    class EmptyTypedDict(IntersectBaseCapabilityImplementation):
        intersect_sdk_capability_name = 'unused'

        class Inner(TypedDict):
            pass

        @intersect_message()
        def mock_message(self, param: Inner) -> None: ...

    with pytest.raises(SystemExit):
        get_schema_helper([EmptyTypedDict])
    assert "parameter 'param' type annotation" in caplog.text
    assert 'empty TypedDict not allowed in INTERSECT' in caplog.text


def test_disallow_empty_basemodel(caplog: pytest.LogCaptureFixture):
    # should fail because BaseModel has no properties
    class EmptyBaseModel(IntersectBaseCapabilityImplementation):
        intersect_sdk_capability_name = 'unused'

        class Inner(BaseModel):
            def not_a_property(self):
                pass

        @intersect_message()
        def mock_message(self, param: Inner) -> None: ...

    with pytest.raises(SystemExit):
        get_schema_helper([EmptyBaseModel])
    assert "parameter 'param' type annotation" in caplog.text
    assert 'needs at least one property for INTERSECT' in caplog.text


def test_disallow_empty_dataclass(caplog: pytest.LogCaptureFixture):
    # should fail because dataclass has no properties
    class EmptyDataclass(IntersectBaseCapabilityImplementation):
        intersect_sdk_capability_name = 'unused'

        @dataclass
        class Inner:
            def not_a_property(self):
                pass

        @intersect_message()
        def mock_message(self, param: Inner) -> None: ...

    with pytest.raises(SystemExit):
        get_schema_helper([EmptyDataclass])
    assert "parameter 'param' type annotation" in caplog.text
    assert 'needs at least one property for INTERSECT' in caplog.text


def test_disallow_ambiguous_typealiastype(caplog: pytest.LogCaptureFixture):
    # should fail because the TypeVar is ambiguous and would resolve to "Any"
    class AmbiguousTypeAliasType(IntersectBaseCapabilityImplementation):
        intersect_sdk_capability_name = 'unused'
        T = TypeVar('T')
        PositiveList = TypeAliasType('PositiveList', List[Annotated[T, Gt(0)]], type_params=(T,))

        @intersect_message()
        def mock_message(self, param: PositiveList) -> None: ...

    with pytest.raises(SystemExit):
        get_schema_helper([AmbiguousTypeAliasType])
    assert "parameter 'param' type annotation" in caplog.text
    assert 'dynamic typing is not allowed for INTERSECT schemas' in caplog.text


# STATUS TESTS ################################################################


def test_disallow_too_many_status_functions(caplog: pytest.LogCaptureFixture):
    # should fail because only one status function is allowed
    class TooManyStatusFunctions(IntersectBaseCapabilityImplementation):
        intersect_sdk_capability_name = 'unused'

        @intersect_message()
        def not_the_problem(self, one: int) -> int: ...

        @intersect_status()
        def status_one(self, one: int) -> int: ...

        @intersect_status
        def status_two(self, one: str) -> str: ...

    with pytest.raises(SystemExit):
        get_schema_helper([TooManyStatusFunctions])
    assert (
        'should only have one function annotated with the @intersect_status() decorator'
        in caplog.text
    )


def test_disallow_too_many_parameters_status(caplog: pytest.LogCaptureFixture):
    # should fail because intersect_status function may not have ANY parameters
    class TooManyParametersOnIntersectStatus(IntersectBaseCapabilityImplementation):
        intersect_sdk_capability_name = 'unused'

        @intersect_message()
        def not_the_problem(self, one: int) -> int: ...

        @intersect_status()
        def too_many_params(self, one: int) -> int: ...

    with pytest.raises(SystemExit):
        get_schema_helper([TooManyParametersOnIntersectStatus])
    assert "should have no parameters other than 'self'" in caplog.text


def test_disallow_zero_parameters_status(caplog: pytest.LogCaptureFixture):
    # this is really just catching the lack of a "self" annotation
    class MissingSelfOnIntersectStatus(IntersectBaseCapabilityImplementation):
        intersect_sdk_capability_name = 'unused'

        @intersect_message()
        def not_the_problem(self, one: int) -> int: ...

        @intersect_status()
        def forgot_params() -> int: ...

    with pytest.raises(SystemExit):
        get_schema_helper([MissingSelfOnIntersectStatus])
    assert "should have no parameters other than 'self'" in caplog.text


def test_disallow_missing_return_annotation_status(caplog: pytest.LogCaptureFixture):
    # should fail because return annotation is missing
    class MissingReturnAnnotationOnStatus(IntersectBaseCapabilityImplementation):
        intersect_sdk_capability_name = 'unused'

        @intersect_message()
        def not_the_problem(self, one: int) -> int: ...

        @intersect_status()
        def missing_return_annotation(self): ...

    with pytest.raises(SystemExit):
        get_schema_helper([MissingReturnAnnotationOnStatus])
    assert "'missing_return_annotation' should have a valid return annotation." in caplog.text


def test_disallow_invalid_return_annotation_status(caplog: pytest.LogCaptureFixture):
    # should fail because return annotation is a dynamic typing
    # (we're only testing one example here, for more extensive examples look at the @intersect_message() tests)
    class InvalidReturnAnnotationOnStatus(IntersectBaseCapabilityImplementation):
        intersect_sdk_capability_name = 'unused'

        @intersect_message()
        def not_the_problem(self, one: int) -> int: ...

        @intersect_status()
        def missing_return_annotation(self) -> Any: ...

    with pytest.raises(SystemExit):
        get_schema_helper([InvalidReturnAnnotationOnStatus])
    assert (
        "return annotation 'typing.Any' on function 'missing_return_annotation' is invalid."
        in caplog.text
    )
    assert 'dynamic typing is not allowed for INTERSECT schemas' in caplog.text


# EVENTS TESTS #####################################


def test_disallow_same_event_different_types(caplog: pytest.LogCaptureFixture):
    # this fails because the event with the same key 'mykey' is mapped to an integer in function 1, and a string in function 2
    class EventTypedDifferentlyAcrossFunctions(IntersectBaseCapabilityImplementation):
        intersect_sdk_capability_name = 'unused'

        @intersect_event(events={'mykey': IntersectEventDefinition(event_type=int)})
        def function_1(self) -> None: ...

        @intersect_event(events={'mykey': IntersectEventDefinition(event_type=str)})
        def function_2(self) -> None: ...

    with pytest.raises(SystemExit):
        get_schema_helper([EventTypedDifferentlyAcrossFunctions])
    assert (
        "On capability 'EventTypedDifferentlyAcrossFunctions', event key 'mykey' on function 'function_2' was previously defined differently. \nevent_type mismatch: current=<class 'str'>, previous=<class 'int'>"
        in caplog.text
    )


def test_disallow_same_event_different_content_types(caplog: pytest.LogCaptureFixture):
    # NOTE: @intersect_message functions are always evaluated before @intersect_event functions, regardless of their order in the class.
    class CapImp(IntersectBaseCapabilityImplementation):
<<<<<<< HEAD
        intersect_sdk_capability_name = 'unused'

        @intersect_event(events={'mykey': IntersectEventDefinition(event_type=int)})
=======
        @intersect_event(events={'mykey': IntersectEventDefinition(event_type=bytes)})
>>>>>>> dcd536eb
        def function_2(self) -> None: ...

        @intersect_message(
            events={'mykey': IntersectEventDefinition(event_type=bytes, content_type='image/png')}
        )
        def function_1(self, param: int) -> None: ...

    with pytest.raises(SystemExit):
        get_schema_helper([CapImp])
    assert (
        "On capability 'CapImp', event key 'mykey' on function 'function_2' was previously defined differently. \ncontent_type mismatch: current=application/json, previous=image/png"
        in caplog.text
    )


def test_disallow_same_event_different_data_handlers(caplog: pytest.LogCaptureFixture):
    # NOTE: @intersect_message functions are always evaluated before @intersect_event functions, regardless of their order in the class.
    class CapImp(IntersectBaseCapabilityImplementation):
        intersect_sdk_capability_name = 'unused'

        @intersect_event(events={'mykey': IntersectEventDefinition(event_type=int)})
        def function_2(self) -> None: ...

        @intersect_message(
            events={
                'mykey': IntersectEventDefinition(
                    event_type=int, data_handler=IntersectDataHandler.MINIO
                )
            }
        )
        def function_1(self, param: int) -> None: ...

    with pytest.raises(SystemExit):
        get_schema_helper([CapImp])
    assert (
        "On capability 'CapImp', event key 'mykey' on function 'function_2' was previously defined differently. \ndata_handler mismatch: current=IntersectDataHandler.MESSAGE, previous=IntersectDataHandler.MINIO"
        in caplog.text
    )


def test_disallow_event_type_without_schema(caplog: pytest.LogCaptureFixture):
    class CapImp(IntersectBaseCapabilityImplementation):
        intersect_sdk_capability_name = 'unused'

        class Inner:
            one: int

        @intersect_event(events={'mykey': IntersectEventDefinition(event_type=Inner)})
        def myfunc(self) -> None: ...

    with pytest.raises(SystemExit):
        get_schema_helper([CapImp])
    assert (
        "event key 'mykey' on function 'myfunc' has an invalid value in the events mapping"
        in caplog.text
    )


def test_disallow_dynamic_event_type(caplog: pytest.LogCaptureFixture):
    class CapImp(IntersectBaseCapabilityImplementation):
        intersect_sdk_capability_name = 'unused'

        @intersect_event(events={'mykey': IntersectEventDefinition(event_type=List[Any])})
        def myfunc(self) -> None: ...

    with pytest.raises(SystemExit):
        get_schema_helper([CapImp])
    assert (
        "event key 'mykey' on function 'myfunc' has an invalid value in the events mapping"
        in caplog.text
    )


# KEYWORD ARGUMENT TESTS ##############################


def test_disallow_keyword_only(caplog: pytest.LogCaptureFixture):
    # should fail because INTERSECT functions can only use positional args
    # (we do allow the '/' "positional only" annotation, but we also prohibit *args and **kwargs because they are misleading)
    class FunctionHasKeywordOnlyParameters(IntersectBaseCapabilityImplementation):
        intersect_sdk_capability_name = 'unused'

        @intersect_message()
        def keyword_only_params(self, *, kw: int) -> int: ...

    with pytest.raises(SystemExit):
        get_schema_helper([FunctionHasKeywordOnlyParameters])
    assert 'should not use keyword or variable length arguments' in caplog.text


# CLASSMETHOD / STATICMETHOD TESTS


def test_disallow_classmethod(caplog: pytest.LogCaptureFixture):
    # should fail because we explicitly disallow @classmethod annotations
    class ClassMethod(IntersectBaseCapabilityImplementation):
        intersect_sdk_capability_name = 'unused'

        @classmethod
        @intersect_message()
        def bad_annotations(cls, param: bool) -> bool: ...

    with pytest.raises(SystemExit):
        get_schema_helper([ClassMethod])
    assert 'INTERSECT annotations cannot be used with @classmethod' in caplog.text


def test_disallow_staticmethod_too_many_params(caplog: pytest.LogCaptureFixture):
    # should fail because too many parameters for static methods (static methods use one fewer param than instance methods)
    class StaticMethodTooManyParams(IntersectBaseCapabilityImplementation):
        intersect_sdk_capability_name = 'unused'

        @staticmethod
        @intersect_message()
        def too_many_params(one: bool, two: bool) -> bool: ...

    with pytest.raises(SystemExit):
        get_schema_helper([StaticMethodTooManyParams])
    assert 'zero or one additional parameters' in caplog.text


def test_disallow_staticmethod_missing_param_annotation(caplog: pytest.LogCaptureFixture):
    # should fail because static method parameters still need annotations
    class StaticMethodMissingParamAnnotation(IntersectBaseCapabilityImplementation):
        intersect_sdk_capability_name = 'unused'

        @staticmethod
        @intersect_message()
        def missing_param_annotation(one) -> bool:  # (the point)
            ...

    with pytest.raises(SystemExit):
        get_schema_helper([StaticMethodMissingParamAnnotation])
    assert (
        "parameter 'one' type annotation on function 'missing_param_annotation' missing"
        in caplog.text
    )


# DEFAULT PARAMETERS TESTS ###############################


def test_disallow_default_argument_in_function_signature(caplog: pytest.LogCaptureFixture):
    # this just tests the Pythonic "default" style argument, you can use defaults with Annotated[int, Field(default=1)]
    class DefaultArgumentInFunctionSignature(IntersectBaseCapabilityImplementation):
        intersect_sdk_capability_name = 'unused'

        @intersect_message()
        def disallow_default_param(self, one: int = 4) -> int: ...

    with pytest.raises(SystemExit):
        get_schema_helper([DefaultArgumentInFunctionSignature])
    assert 'should not use a default value in the function parameter' in caplog.text


def test_mismatching_default_type(caplog: pytest.LogCaptureFixture):
    # should fail because default value mismatches annotation
    class MismatchingDefaultType(IntersectBaseCapabilityImplementation):
        intersect_sdk_capability_name = 'unused'

        @intersect_message()
        def mismatching_default_type(self, one: Annotated[int, Field(default='red')]) -> bool: ...

    with pytest.raises(SystemExit):
        get_schema_helper([MismatchingDefaultType])
    assert 'does not validate against schema' in caplog.text


def test_mismatching_default_type_nested(caplog: pytest.LogCaptureFixture):
    # should fail because nested class's default value mismatches annotation
    class MismatchingDefaultTypeNested(IntersectBaseCapabilityImplementation):
        intersect_sdk_capability_name = 'unused'

        class Nested(BaseModel):
            one: int = 'red'

        @intersect_message()
        def mismatching_default_type(self, one: Nested) -> bool: ...

    with pytest.raises(SystemExit):
        get_schema_helper([MismatchingDefaultTypeNested])
    assert 'does not validate against schema' in caplog.text


def test_mismatching_default_type_nested_2(caplog: pytest.LogCaptureFixture):
    # should fail because nested class's default value mismatches annotation
    class MismatchingDefaultTypeNested2(IntersectBaseCapabilityImplementation):
        intersect_sdk_capability_name = 'unused'

        class Nested(BaseModel):
            one: int = 'red'

        @intersect_message()
        def mismatching_default_type(
            self, one: Annotated[Nested, Field(default=Nested())]
        ) -> bool: ...

    with pytest.raises(SystemExit):
        get_schema_helper([MismatchingDefaultTypeNested2])
    assert 'does not validate against schema' in caplog.text


def test_default_not_serializable(caplog: pytest.LogCaptureFixture):
    # should fail because lambda x: x is a default which can't be serialized
    class DefaultNotSerializable(IntersectBaseCapabilityImplementation):
        intersect_sdk_capability_name = 'unused'

        class Nested(BaseModel):
            one: int = lambda x: x

        @intersect_message()
        def mismatching_default_type(
            self, one: Annotated[Nested, Field(default=Nested())]
        ) -> bool: ...

    with pytest.raises(SystemExit):
        get_schema_helper([DefaultNotSerializable])
    assert 'is not JSON serializable' in caplog.text


@pytest.mark.skipif(
    sys.version_info >= (3, 11),
    reason='Python 3.11 does not allow dataclasses to be constructed in this improper format',
)
def test_invalid_nested_defaults(caplog: pytest.LogCaptureFixture):
    # should fail because we cannot serialize the defaults
    class InvalidNestedDefaults(IntersectBaseCapabilityImplementation):
        intersect_sdk_capability_name = 'unused'

        # note that it's import for each level of nesting to have the exact same field names in this instance, since everything is a default
        # if the two inner classes had different property names, the classes would validate successfully UNLESS you use Pydantic's ConfigDict "Extra.forbid"
        # (this translates to "additionalProperties = false" in JSON schema)
        @dataclass
        class NestedInt:
            @dataclass
            class Inner:
                field: int = 4

            field: Inner = Inner()  # noqa: RUF009 (testing bad code)

        @dataclass
        class NestedStr:
            @dataclass
            class Inner:
                field: str = 'red'

            field: Inner = Inner()  # noqa: RUF009 (testing bad code)

        @intersect_message()
        def mismatching_default_type(
            self, one: Annotated[NestedStr, Field(default=NestedInt())]
        ) -> bool: ...

    with pytest.raises(SystemExit):
        get_schema_helper([InvalidNestedDefaults])
    assert "Invalid nested validation regarding defaults: 4 is not of type 'string'" in caplog.text


# VALID JSON SCHEMA TESTS #########################################
# (users can customize their JSON schema somewhat, but it must be valid JSON schema)


def test_mismatched_format(caplog: pytest.LogCaptureFixture):
    # fails because default string doesn't match the format - note that this is not handled by Pydantic (unless a user sets their own ConfigDict flag)
    class MismatchedFormat(IntersectBaseCapabilityImplementation):
        intersect_sdk_capability_name = 'unused'

        @intersect_message()
        def mismatching_default_type(
            self, one: Annotated[datetime.datetime, Field(default='aaa')]
        ) -> int: ...

    with pytest.raises(SystemExit):
        get_schema_helper([MismatchedFormat])
    assert "Default value 'aaa' does not validate against schema" in caplog.text


def test_invalid_json_schema(caplog: pytest.LogCaptureFixture):
    # fails because "json_schema_extra" is using a reserved JSON schema key 'maximum', even though this otherwise passes for Pydantic
    class InvalidJsonSchema(IntersectBaseCapabilityImplementation):
        intersect_sdk_capability_name = 'unused'

        @intersect_message()
        def invalid_schema_config(
            self, one: Annotated[int, Field(json_schema_extra={'maximum': 'should be an integer'})]
        ) -> bool: ...

    with pytest.raises(SystemExit):
        get_schema_helper([InvalidJsonSchema])
    assert 'Invalid JSON schema generated for INTERSECT' in caplog.text
    assert '$.maximum' in caplog.text
    assert "is not of type 'number'" in caplog.text


def test_missing_capability_name(caplog: pytest.LogCaptureFixture):
    # fails because intersect_sdk_capability_name was not set
    class NoCapabilityName(IntersectBaseCapabilityImplementation):
        @intersect_message()
        def valid_function(self, param: str) -> str: ...

    with pytest.raises(SystemExit):
        get_schema_helper([NoCapabilityName])
    assert 'Invalid intersect_sdk_capability_name on capability' in caplog.text
    assert 'must be a non-empty string' in caplog.text


def test_invalid_capability_type(caplog: pytest.LogCaptureFixture):
    # fails because intersect_sdk_capability_name was set to a non-string value
    class BadCapabilityName(IntersectBaseCapabilityImplementation):
        intersect_sdk_capability_name = 127.001

        @intersect_message()
        def valid_function(self, param: str) -> str: ...

    with pytest.raises(SystemExit):
        get_schema_helper([BadCapabilityName])
    assert 'Invalid intersect_sdk_capability_name on capability' in caplog.text
    assert 'must be a non-empty string' in caplog.text


def test_invalid_capability_regex(caplog: pytest.LogCaptureFixture):
    # fails because intersect_sdk_capability_name was set to a non-string value
    class BadCapabilityName(IntersectBaseCapabilityImplementation):
        intersect_sdk_capability_name = 'i have spaces but should not'

        @intersect_message()
        def valid_function(self, param: str) -> str: ...

    with pytest.raises(SystemExit):
        get_schema_helper([BadCapabilityName])
    assert 'Invalid intersect_sdk_capability_name on capability' in caplog.text
    assert 'only alphanumeric characters and hyphens' in caplog.text


def test_duplicate_capability_names(caplog: pytest.LogCaptureFixture):
    # fails because both capabilities have the same capability name
    class DupCapabilityName1(IntersectBaseCapabilityImplementation):
        intersect_sdk_capability_name = 'dup'

        @intersect_message()
        def valid_function_1(self, param: str) -> str: ...

    class DupCapabilityName2(IntersectBaseCapabilityImplementation):
        intersect_sdk_capability_name = 'dup'

        @intersect_message()
        def valid_function_2(self, param: str) -> str: ...

    with pytest.raises(SystemExit):
        get_schema_helper([DupCapabilityName1, DupCapabilityName2])
    assert 'Invalid intersect_sdk_capability_name on capability' in caplog.text
    assert '"dup" is a duplicate and has already appeared in another capability.' in caplog.text


# XXX this should probably pass at some point in the future, move it to a valid test file if so
def test_multiple_status_functions_across_capabilities(caplog: pytest.LogCaptureFixture):
    # fails because there can only be one @intersect_status function between ALL capabilities

    class CapabilityName1(IntersectBaseCapabilityImplementation):
        intersect_sdk_capability_name = '1'

        @intersect_message()
        def valid_function_1(self, param: str) -> str: ...

        @intersect_status
        def status_function_1(self) -> str: ...

    class CapabilityName2(IntersectBaseCapabilityImplementation):
        intersect_sdk_capability_name = '2'

        @intersect_message()
        def valid_function_2(self, param: str) -> str: ...

        @intersect_status
        def status_function_2(self) -> str: ...

    with pytest.raises(SystemExit):
        get_schema_helper([CapabilityName1, CapabilityName2])
    assert 'Only one capability may have an @intersect_status function' in caplog.text<|MERGE_RESOLUTION|>--- conflicted
+++ resolved
@@ -29,12 +29,7 @@
     IntersectBaseCapabilityImplementation,
     IntersectDataHandler,
     IntersectEventDefinition,
-<<<<<<< HEAD
-    IntersectMimeType,
     get_schema_from_capability_implementations,
-=======
-    get_schema_from_capability_implementation,
->>>>>>> dcd536eb
     intersect_event,
     intersect_message,
     intersect_status,
@@ -201,7 +196,7 @@
     with pytest.raises(SystemExit):
         get_schema_helper([MockAnyList])
     assert "parameter 'param' type annotation" in caplog.text
-    assert 'list subtyping may not be dynamic in INTERSECT' in caplog.text
+    assert 'dynamic typing is not allowed for INTERSECT schemas' in caplog.text
 
 
 def test_disallow_dynamic_list_subtyping_complex(caplog: pytest.LogCaptureFixture):
@@ -231,7 +226,7 @@
     with pytest.raises(SystemExit):
         get_schema_helper([MockAnySet])
     assert "parameter 'param' type annotation" in caplog.text
-    assert 'set subtyping may not be dynamic in INTERSECT' in caplog.text
+    assert 'dynamic typing is not allowed for INTERSECT schemas' in caplog.text
 
 
 def test_disallow_dynamic_frozenset_subtyping(caplog: pytest.LogCaptureFixture):
@@ -245,7 +240,7 @@
     with pytest.raises(SystemExit):
         get_schema_helper([MockAnyFrozenSet])
     assert "parameter 'param' type annotation" in caplog.text
-    assert 'frozenset subtyping may not be dynamic in INTERSECT' in caplog.text
+    assert 'dynamic typing is not allowed for INTERSECT schemas' in caplog.text
 
 
 def test_disallow_dynamic_generator_subtyping(caplog: pytest.LogCaptureFixture):
@@ -292,7 +287,7 @@
     with pytest.raises(SystemExit):
         get_schema_helper([MockAnyDictValue])
     assert "parameter 'param' type annotation" in caplog.text
-    assert 'dict or mapping: value type cannot be Any/object for INTERSECT' in caplog.text
+    assert 'dynamic typing is not allowed for INTERSECT schemas' in caplog.text
 
 
 def test_disallow_dynamic_tuple_subtyping(caplog: pytest.LogCaptureFixture):
@@ -595,13 +590,9 @@
 def test_disallow_same_event_different_content_types(caplog: pytest.LogCaptureFixture):
     # NOTE: @intersect_message functions are always evaluated before @intersect_event functions, regardless of their order in the class.
     class CapImp(IntersectBaseCapabilityImplementation):
-<<<<<<< HEAD
-        intersect_sdk_capability_name = 'unused'
-
-        @intersect_event(events={'mykey': IntersectEventDefinition(event_type=int)})
-=======
+        intersect_sdk_capability_name = 'unused'
+
         @intersect_event(events={'mykey': IntersectEventDefinition(event_type=bytes)})
->>>>>>> dcd536eb
         def function_2(self) -> None: ...
 
         @intersect_message(
