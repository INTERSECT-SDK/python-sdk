import json
from pathlib import Path

<<<<<<< HEAD
from intersect_sdk import (
    IntersectBaseCapabilityImplementation,
    IntersectDataHandler,
    IntersectEventDefinition,
    IntersectMimeType,
    intersect_event,
    intersect_message,
    intersect_status,
)
from intersect_sdk._internal.constants import (
    REQUEST_CONTENT,
    RESPONSE_CONTENT,
    RESPONSE_DATA,
    STRICT_VALIDATION,
)
from intersect_sdk._internal.schema import get_schema_and_functions_from_capability_implementations
from intersect_sdk.schema import get_schema_from_capability_implementations
=======
from intersect_sdk import IntersectDataHandler
from intersect_sdk._internal.schema import get_schema_and_functions_from_capability_implementation
from intersect_sdk.schema import get_schema_from_capability_implementation

>>>>>>> dcd536eb
from tests.fixtures.example_schema import (
    FAKE_HIERARCHY_CONFIG,
    DummyCapabilityImplementation,
)

# HELPERS ################


def get_fixture_path(fixture: str):
    return Path(__file__).absolute().parents[1] / 'fixtures' / fixture


# MINIMAL ANNOTATION TESTS ######################


def test_minimal_intersect_annotations():
    class CapWithMessage(IntersectBaseCapabilityImplementation):
        intersect_sdk_capability_name = 'CapWithMessage'

        @intersect_message
        def message_function(self, theinput: int) -> int:
            return theinput * 4

    class CapWithEvent(IntersectBaseCapabilityImplementation):
        intersect_sdk_capability_name = 'CapWithEvent'

        @intersect_event(events={'event': IntersectEventDefinition(event_type=str)})
        def event_function(self):
            self.intersect_sdk_emit_event('event', 'emitted_value')

    class CapWithStatus(IntersectBaseCapabilityImplementation):
        intersect_sdk_capability_name = 'CapWithStatus'

        @intersect_status
        def status_function(self) -> str:
            return 'Up'

    schemas = get_schema_from_capability_implementations(
        [
            CapWithEvent,
            CapWithMessage,
            CapWithStatus,
        ],
        FAKE_HIERARCHY_CONFIG,
    )
    assert len(schemas['capabilities']) == 3


# FIXTURE TESTS ##################


def test_schema_comparison():
    with Path.open(get_fixture_path('example_schema.json'), 'rb') as f:
        expected_schema = json.load(f)
    actual_schema = get_schema_from_capability_implementations(
        [DummyCapabilityImplementation],
        FAKE_HIERARCHY_CONFIG,
    )
    assert expected_schema == actual_schema


def test_verify_status_fn():
    (schema, function_map, _, status_fn_capability, status_fn_name, status_type_adapter) = (
        get_schema_and_functions_from_capability_implementations(
            [DummyCapabilityImplementation], FAKE_HIERARCHY_CONFIG, set()
        )
    )
    assert status_fn_capability is DummyCapabilityImplementation
    assert status_fn_name == 'get_status'
    assert status_fn_name not in schema['capabilities']

    scoped_name = f'{status_fn_capability.intersect_sdk_capability_name}.{status_fn_name}'
    assert scoped_name in function_map
    assert status_type_adapter == function_map[scoped_name].response_adapter
    assert function_map[scoped_name].request_adapter is None
    assert status_type_adapter.json_schema() == schema['components']['schemas']['DummyStatus']


def test_verify_attributes():
    _, function_map, _, _, _, _ = get_schema_and_functions_from_capability_implementations(
        [DummyCapabilityImplementation], FAKE_HIERARCHY_CONFIG, set()
    )
    # test defaults
    assert (
<<<<<<< HEAD
        getattr(function_map['DummyCapability.verify_float_dict'].method, RESPONSE_DATA)
        == IntersectDataHandler.MESSAGE
    )
    assert (
        getattr(function_map['DummyCapability.verify_nested'].method, REQUEST_CONTENT)
        == IntersectMimeType.JSON
    )
    assert (
        getattr(function_map['DummyCapability.verify_nested'].method, RESPONSE_CONTENT)
        == IntersectMimeType.JSON
    )
    assert getattr(function_map['DummyCapability.verify_nested'].method, STRICT_VALIDATION) is False

    # test non-defaults
    assert (
        getattr(function_map['DummyCapability.verify_nested'].method, RESPONSE_DATA)
        == IntersectDataHandler.MINIO
    )
    assert (
        getattr(function_map['DummyCapability.ip4_to_ip6'].method, RESPONSE_CONTENT)
        == IntersectMimeType.STRING
    )
    assert (
        getattr(function_map['DummyCapability.test_path'].method, REQUEST_CONTENT)
        == IntersectMimeType.STRING
    )
    assert (
        getattr(function_map['DummyCapability.calculate_weird_algorithm'].method, STRICT_VALIDATION)
        is True
    )
=======
        function_map['verify_float_dict'].response_data_transfer_handler
        == IntersectDataHandler.MESSAGE
    )
    assert function_map['verify_nested'].request_content_type == 'application/json'
    assert function_map['verify_nested'].response_content_type == 'application/json'
    assert function_map['verify_nested'].strict_validation is False

    # test non-defaults
    assert (
        function_map['verify_nested'].response_data_transfer_handler == IntersectDataHandler.MINIO
    )
    assert function_map['ip4_to_ip6'].response_content_type == 'application/json'
    assert function_map['test_path'].request_content_type == 'application/json'
    assert function_map['calculate_weird_algorithm'].strict_validation is True
>>>>>>> dcd536eb
<|MERGE_RESOLUTION|>--- conflicted
+++ resolved
@@ -1,30 +1,16 @@
 import json
 from pathlib import Path
 
-<<<<<<< HEAD
 from intersect_sdk import (
     IntersectBaseCapabilityImplementation,
     IntersectDataHandler,
     IntersectEventDefinition,
-    IntersectMimeType,
+    get_schema_from_capability_implementations,
     intersect_event,
     intersect_message,
     intersect_status,
 )
-from intersect_sdk._internal.constants import (
-    REQUEST_CONTENT,
-    RESPONSE_CONTENT,
-    RESPONSE_DATA,
-    STRICT_VALIDATION,
-)
 from intersect_sdk._internal.schema import get_schema_and_functions_from_capability_implementations
-from intersect_sdk.schema import get_schema_from_capability_implementations
-=======
-from intersect_sdk import IntersectDataHandler
-from intersect_sdk._internal.schema import get_schema_and_functions_from_capability_implementation
-from intersect_sdk.schema import get_schema_from_capability_implementation
-
->>>>>>> dcd536eb
 from tests.fixtures.example_schema import (
     FAKE_HIERARCHY_CONFIG,
     DummyCapabilityImplementation,
@@ -109,50 +95,18 @@
     )
     # test defaults
     assert (
-<<<<<<< HEAD
-        getattr(function_map['DummyCapability.verify_float_dict'].method, RESPONSE_DATA)
+        function_map['DummyCapability.verify_float_dict'].response_data_transfer_handler
         == IntersectDataHandler.MESSAGE
     )
-    assert (
-        getattr(function_map['DummyCapability.verify_nested'].method, REQUEST_CONTENT)
-        == IntersectMimeType.JSON
-    )
-    assert (
-        getattr(function_map['DummyCapability.verify_nested'].method, RESPONSE_CONTENT)
-        == IntersectMimeType.JSON
-    )
-    assert getattr(function_map['DummyCapability.verify_nested'].method, STRICT_VALIDATION) is False
+    assert function_map['DummyCapability.verify_nested'].request_content_type == 'application/json'
+    assert function_map['DummyCapability.verify_nested'].response_content_type == 'application/json'
+    assert function_map['DummyCapability.verify_nested'].strict_validation is False
 
     # test non-defaults
     assert (
-        getattr(function_map['DummyCapability.verify_nested'].method, RESPONSE_DATA)
+        function_map['DummyCapability.verify_nested'].response_data_transfer_handler
         == IntersectDataHandler.MINIO
     )
-    assert (
-        getattr(function_map['DummyCapability.ip4_to_ip6'].method, RESPONSE_CONTENT)
-        == IntersectMimeType.STRING
-    )
-    assert (
-        getattr(function_map['DummyCapability.test_path'].method, REQUEST_CONTENT)
-        == IntersectMimeType.STRING
-    )
-    assert (
-        getattr(function_map['DummyCapability.calculate_weird_algorithm'].method, STRICT_VALIDATION)
-        is True
-    )
-=======
-        function_map['verify_float_dict'].response_data_transfer_handler
-        == IntersectDataHandler.MESSAGE
-    )
-    assert function_map['verify_nested'].request_content_type == 'application/json'
-    assert function_map['verify_nested'].response_content_type == 'application/json'
-    assert function_map['verify_nested'].strict_validation is False
-
-    # test non-defaults
-    assert (
-        function_map['verify_nested'].response_data_transfer_handler == IntersectDataHandler.MINIO
-    )
-    assert function_map['ip4_to_ip6'].response_content_type == 'application/json'
-    assert function_map['test_path'].request_content_type == 'application/json'
-    assert function_map['calculate_weird_algorithm'].strict_validation is True
->>>>>>> dcd536eb
+    assert function_map['DummyCapability.ip4_to_ip6'].response_content_type == 'application/json'
+    assert function_map['DummyCapability.test_path'].request_content_type == 'application/json'
+    assert function_map['DummyCapability.calculate_weird_algorithm'].strict_validation is True