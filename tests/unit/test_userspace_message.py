"""
UserspaceMessage validation testing
"""

import datetime
import uuid

import pytest
<<<<<<< HEAD
from pydantic import ValidationError

from intersect_sdk import IntersectDataHandler, IntersectMimeType, version_string
=======
from intersect_sdk import IntersectDataHandler, version_string
>>>>>>> dcd536eb
from intersect_sdk._internal.messages.userspace import (
    create_userspace_message,
    deserialize_and_validate_userspace_message,
)


def test_valid_userspace_message_deserializes():
    serialized = b'{"messageId":"cc88a2c9-7e47-409f-82c5-ef49914ae140","operationId":"operation","contentType":"application/json","payload":"payload","headers":{"source":"source","destination":"destination","sdk_version":"0.5.0","created_at":"2024-01-19T20:21:14.045591Z","data_handler":0}}'
    deserialized = deserialize_and_validate_userspace_message(serialized)
    assert deserialized['headers']['data_handler'] == IntersectDataHandler.MESSAGE
    assert deserialized['contentType'] == 'application/json'
    assert deserialized['headers']['has_error'] is False


def test_unusual_userspace_message_deserializes():
    serialized = b'{"messageId":"cc88a2c9-7e47-409f-82c5-ef49914ae140","operationId":"operation","contentType":"application/json","payload":"payload","headers":{"source":"source.one","destination":"destination.two","sdk_version":"0.5.0","created_at":"2024","data_handler":0}}'
    deserialized = deserialize_and_validate_userspace_message(serialized)
    assert deserialized['headers']['data_handler'] == IntersectDataHandler.MESSAGE
    assert deserialized['contentType'] == 'application/json'
    assert deserialized['headers']['has_error'] is False
    # even on strict mode, Pydantic can validate an integer as a string type, i.e. '"2024"' - it parses this as number of seconds since the Unix epoch
    assert deserialized['headers']['created_at'].year == 1970


def test_missing_does_not_deserialize():
    serialized = b'{}'
    with pytest.raises(ValidationError) as err:
        deserialize_and_validate_userspace_message(serialized)
    errors = err.value.errors()
    assert len(errors) == 4
    assert all(e['type'] == 'missing' for e in errors)
    locations = [e['loc'] for e in errors]
    assert ('messageId',) in locations
    assert ('payload',) in locations
    assert ('headers',) in locations
    assert ('operationId',) in locations


def test_missing_headers_properties_does_not_deserialize():
    serialized = b'{"messageId":"cc88a2c9-7e47-409f-82c5-ef49914ae140","operationId":"operation","contentType":"application/json","payload":"payload","headers":{}}'
    with pytest.raises(ValidationError) as err:
        deserialize_and_validate_userspace_message(serialized)
    errors = err.value.errors()
    assert len(errors) == 4
    assert all(e['type'] == 'missing' for e in errors)
    locations = [e['loc'] for e in errors]
    assert ('headers', 'source') in locations
    assert ('headers', 'destination') in locations
    assert ('headers', 'created_at') in locations
    assert ('headers', 'sdk_version') in locations


def test_invalid_does_not_deserialize():
    serialized = b'{"messageId":"notauuid","operationId":1,"contentType":"doesnotexist","payload":"payload","headers":{"source":"/","destination":"/","sdk_version":"1.0.0+20130313144700","created_at":"2024-01-19T20:21:14.045591","data_handler":-1}}'
    with pytest.raises(ValidationError) as err:
        deserialize_and_validate_userspace_message(serialized)
    errors = [{'type': e['type'], 'loc': e['loc']} for e in err.value.errors()]
    assert len(errors) == 8
    # value we have is a string, but not a UUID
    assert {'type': 'uuid_parsing', 'loc': ('messageId',)} in errors
    assert {'type': 'string_type', 'loc': ('operationId',)} in errors
    # '/' is not a valid character in a source string or destination string
    assert {'type': 'string_pattern_mismatch', 'loc': ('headers', 'source')} in errors
    assert {'type': 'string_pattern_mismatch', 'loc': ('headers', 'destination')} in errors
    # The datetime in the sample data is ALMOST valid, but lacks zone information!
    assert {'type': 'timezone_aware', 'loc': ('headers', 'created_at')} in errors
    # the sample versions here have build metadata or alpha release data in their strings, this is not valid for INTERSECT
    assert {'type': 'string_pattern_mismatch', 'loc': ('headers', 'sdk_version')} in errors
    # can't transpose these values into the enumerations
    assert {'type': 'enum', 'loc': ('headers', 'data_handler')} in errors
    assert {'type': 'string_pattern_mismatch', 'loc': ('contentType',)} in errors


def test_create_userspace_message():
    msg = create_userspace_message(
        source='source',
        destination='destination',
        operation_id='operation',
        content_type='application/json',
        data_handler=IntersectDataHandler.MESSAGE,
        payload=[1, 2, 3],
    )
    assert isinstance(msg['messageId'], uuid.UUID)
    # rule of UUID-4 generation
    assert str(msg['messageId'])[14] == '4'
    assert msg['operationId'] == 'operation'
    assert msg['contentType'] == 'application/json'
    assert msg['payload'] == [1, 2, 3]
    assert isinstance(msg['headers']['created_at'], datetime.datetime)
    # enforce UTC
    assert msg['headers']['created_at'].tzinfo == datetime.timezone.utc
    assert msg['headers']['data_handler'] == IntersectDataHandler.MESSAGE
    assert msg['headers']['sdk_version'] == version_string
    assert msg['headers']['source'] == 'source'
    assert msg['headers']['destination'] == 'destination'<|MERGE_RESOLUTION|>--- conflicted
+++ resolved
@@ -6,13 +6,9 @@
 import uuid
 
 import pytest
-<<<<<<< HEAD
 from pydantic import ValidationError
 
-from intersect_sdk import IntersectDataHandler, IntersectMimeType, version_string
-=======
 from intersect_sdk import IntersectDataHandler, version_string
->>>>>>> dcd536eb
 from intersect_sdk._internal.messages.userspace import (
     create_userspace_message,
     deserialize_and_validate_userspace_message,
