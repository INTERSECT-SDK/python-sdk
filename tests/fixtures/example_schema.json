--- conflicted
+++ resolved
@@ -127,7 +127,6 @@
           },
           "events": []
         },
-<<<<<<< HEAD
         "get_url_parts": {
           "publish": {
             "message": {
@@ -154,16 +153,6 @@
               }
             },
             "description": "example of automatic URL parsing and schema validation"
-=======
-        "description": "example of IPaddress conversion\nreturn value will always start with '2002::' based on implementation\n\nPydantic also supports IP networks and interfaces, in addition to addresses"
-      },
-      "subscribe": {
-        "message": {
-          "schemaFormat": "application/vnd.aai.asyncapi+json;version=2.6.0",
-          "contentType": "application/json",
-          "traits": {
-            "$ref": "#/components/messageTraits/commonHeaders"
->>>>>>> dcd536eb
           },
           "subscribe": {
             "message": {
@@ -200,7 +189,7 @@
           "subscribe": {
             "message": {
               "schemaFormat": "application/vnd.aai.asyncapi+json;version=2.6.0",
-              "contentType": "text/plain",
+              "contentType": "application/json",
               "traits": {
                 "$ref": "#/components/messageTraits/commonHeaders"
               },
@@ -465,12 +454,11 @@
           },
           "events": []
         },
-<<<<<<< HEAD
         "test_path": {
           "publish": {
             "message": {
               "schemaFormat": "application/vnd.aai.asyncapi+json;version=2.6.0",
-              "contentType": "text/plain",
+              "contentType": "application/json",
               "traits": {
                 "$ref": "#/components/messageTraits/commonHeaders"
               },
@@ -486,19 +474,6 @@
               }
             },
             "description": "Paths are valid parameters, but you'll often want to further sanitize input to block certain inputs (i.e. \"..\").\n\nThe example regex would work for allowing inputs from a file which always has a file extension and does not allow backwards traversal from the root.\nIt only allows for relative paths and filenames only.\n\nIt's ideal to try to capture this in a regex so that the schema can represent validation 100%; this helps out clients.\nHowever, if you're unable to, it's not required to express everything through schema; you are always free to implement your\nown validation template.\n\nUsing \"Path\" as the request type adds a `\"format\": \"path\"` attribute to the schema and automatically serializes to Pathlib, assuming you want to use the\nPathlib API.\n\nRETURNS - the type of the file based on its URL, or null if it can't guess."
-=======
-        "description": "TODO - Generators need more support than this.\n\nThis tests returning a generator function, which may be useful for streaming data.\nIn this example, yield all substring hashes of the request string.\n\nA couple of notes about the Generator type:\n  1) Given the typing is Generator[yield_type, send_type, return_type], only the yield_type matters\n  2) The schema will always look like \"{'items': {'type': <YIELD_TYPE>}, 'type': 'array'}\""
-      },
-      "events": []
-    },
-    "test_path": {
-      "publish": {
-        "message": {
-          "schemaFormat": "application/vnd.aai.asyncapi+json;version=2.6.0",
-          "contentType": "application/json",
-          "traits": {
-            "$ref": "#/components/messageTraits/commonHeaders"
->>>>>>> dcd536eb
           },
           "subscribe": {
             "message": {
@@ -1007,11 +982,7 @@
               "type": "string"
             },
             "data_handler": {
-              "allOf": [
-                {
-                  "$ref": "#/components/messageTraits/commonHeaders/userspaceHeaders/$defs/IntersectDataHandler"
-                }
-              ],
+              "$ref": "#/components/messageTraits/commonHeaders/userspaceHeaders/$defs/IntersectDataHandler",
               "default": 0,
               "description": "Code signifying where data is stored."
             },
@@ -1064,11 +1035,7 @@
               "type": "string"
             },
             "data_handler": {
-              "allOf": [
-                {
-                  "$ref": "#/components/messageTraits/commonHeaders/eventHeaders/$defs/IntersectDataHandler"
-                }
-              ],
+              "$ref": "#/components/messageTraits/commonHeaders/eventHeaders/$defs/IntersectDataHandler",
               "default": 0,
               "description": "Code signifying where data is stored."
             },
