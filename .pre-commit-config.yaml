repos:
  - repo: https://github.com/pre-commit/pre-commit-hooks
    rev: v4.5.0
    hooks:
    - id: check-yaml
      args: ['--unsafe']
    - id: check-toml
    - id: end-of-file-fixer
    - id: trailing-whitespace
  - repo: https://github.com/astral-sh/ruff-pre-commit
<<<<<<< HEAD
    rev: v0.5.5
=======
    rev: v0.5.7
>>>>>>> 5a7a48b0
    hooks:
      - id: ruff
        args: [ --fix ]
      - id: ruff-format
  - repo: https://github.com/pdm-project/pdm
    rev: 2.11.2
    hooks:
      - id: pdm-export
        args: ['--without-hashes']
      - id: pdm-lock-check
      - id: pdm-sync
  - repo: local
    hooks:
      - id: mypy
        name: MyPy
        description: use MyPy for static type checking
        entry: pdm run lint-mypy
        pass_filenames: false
        language: system<|MERGE_RESOLUTION|>--- conflicted
+++ resolved
@@ -8,17 +8,13 @@
     - id: end-of-file-fixer
     - id: trailing-whitespace
   - repo: https://github.com/astral-sh/ruff-pre-commit
-<<<<<<< HEAD
-    rev: v0.5.5
-=======
     rev: v0.5.7
->>>>>>> 5a7a48b0
     hooks:
       - id: ruff
         args: [ --fix ]
       - id: ruff-format
   - repo: https://github.com/pdm-project/pdm
-    rev: 2.11.2
+    rev: 2.17.3
     hooks:
       - id: pdm-export
         args: ['--without-hashes']
