--- conflicted
+++ resolved
@@ -1,15 +1,9 @@
 from . import messages
-
-<<<<<<< HEAD
+from .adapter import Adapter
+from .config_functions import load_config_from_dict, load_config_from_file
+from .config_models import BrokerConfig, HierarchyConfig, IntersectConfig
+from .exceptions import IntersectConfigParseException
 from .version import __version__, version_info
-=======
-from .adapter import Adapter
-from .config_functions import load_config_from_dict
-from .config_functions import load_config_from_file
-from .config_models import BrokerConfig
-from .config_models import HierarchyConfig
-from .config_models import IntersectConfig
-from .exceptions import IntersectConfigParseException
 
 __all__ = [
     "messages",
@@ -20,5 +14,5 @@
     "HierarchyConfig",
     "IntersectConfig",
     "IntersectConfigParseException",
-]
->>>>>>> fec78f3a
+    "version_info",
+]