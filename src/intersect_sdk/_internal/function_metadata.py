from __future__ import annotations

from typing import TYPE_CHECKING, Any, Literal, NamedTuple

if TYPE_CHECKING:
    from pydantic import TypeAdapter

    from ..core_definitions import IntersectDataHandler, IntersectMimeType


class FunctionMetadata(NamedTuple):
    """Internal cache of public function metadata.

    NOTE: both this class and all properties in it should remain immutable after creation
    """

<<<<<<< HEAD
    capability: type
    """
    The type of the class that implements the target method.
    """
    method: Callable[[Any], Any]
=======
    request_adapter: TypeAdapter[Any] | Literal[0] | None
    """
    Type adapter for serializing and validating requests.

    Null if user did not specify a request parameter.
    0 if user did specify a request parameter, but Content-Type does not require a TypeAdapter.
>>>>>>> dcd536eb
    """
    response_adapter: TypeAdapter[Any] | Literal[0]
    """
    Type adapter for serializing and validating responses.
    0 if Content-Type does not require a TypeAdapter.
    """
    request_content_type: IntersectMimeType
    """
    Content-Type of the request value
    """
    response_content_type: IntersectMimeType
    """
    Content-Type of the response value
    """
    response_data_transfer_handler: IntersectDataHandler
    """
    How we intend on handling the response value
    """
    strict_validation: bool
    """
    Whether or not we're using lenient Pydantic validation (default, False) or strict
    """
    shutdown_keys: set[str]
    """
    keys which should cause the function to be skipped if set
    """<|MERGE_RESOLUTION|>--- conflicted
+++ resolved
@@ -14,20 +14,16 @@
     NOTE: both this class and all properties in it should remain immutable after creation
     """
 
-<<<<<<< HEAD
     capability: type
     """
     The type of the class that implements the target method.
     """
-    method: Callable[[Any], Any]
-=======
     request_adapter: TypeAdapter[Any] | Literal[0] | None
     """
     Type adapter for serializing and validating requests.
 
     Null if user did not specify a request parameter.
     0 if user did specify a request parameter, but Content-Type does not require a TypeAdapter.
->>>>>>> dcd536eb
     """
     response_adapter: TypeAdapter[Any] | Literal[0]
     """
