--- conflicted
+++ resolved
@@ -27,20 +27,10 @@
 from pydantic_core import PydanticSerializationError
 from typing_extensions import Self, final
 
-<<<<<<< HEAD
-from ._internal.constants import (
-    RESPONSE_CONTENT,
-    RESPONSE_DATA,
-    SHUTDOWN_KEYS,
-    STRICT_VALIDATION,
-)
 from ._internal.control_plane.control_plane_manager import (
     GENERIC_MESSAGE_SERIALIZER,
     ControlPlaneManager,
 )
-=======
-from ._internal.control_plane.control_plane_manager import ControlPlaneManager
->>>>>>> dcd536eb
 from ._internal.data_plane.data_plane_manager import DataPlaneManager
 from ._internal.exceptions import IntersectApplicationError, IntersectError
 from ._internal.interfaces import IntersectEventObserver
@@ -64,9 +54,8 @@
     INTERSECT_CLIENT_EVENT_CALLBACK_TYPE,  # noqa: TC001 (runtime-checked-annotation)
 )
 from .config.service import IntersectServiceConfig
-<<<<<<< HEAD
 from .config.shared import HierarchyConfig
-from .core_definitions import IntersectDataHandler, IntersectMimeType
+from .core_definitions import IntersectDataHandler
 from .service_callback_definitions import (
     INTERSECT_SERVICE_RESPONSE_CALLBACK_TYPE,  # noqa: TC001 (runtime-checked annotation)
 )
@@ -74,9 +63,6 @@
     INTERSECT_JSON_VALUE,  # noqa: TC001 (runtime-checked annotation)
     IntersectDirectMessageParams,  # noqa: TC001 (runtime-checked annotation)
 )
-=======
-from .core_definitions import IntersectDataHandler
->>>>>>> dcd536eb
 from .version import version_string
 
 if TYPE_CHECKING:
@@ -964,7 +950,7 @@
                     logger.warning(err_msg)
                     raise
                 try:
-                    response = getattr(self.capability, fn_name)(request_obj)
+                    response = getattr(fn_cap, fn_name)(request_obj)
                 except (
                     Exception
                 ) as e:  # (need to catch all possible exceptions to gracefully handle the thread)
@@ -973,7 +959,7 @@
             else:
                 # user does not have a function parameter
                 try:
-                    response = getattr(self.capability, fn_name)()
+                    response = getattr(fn_cap, fn_name)()
                 except (
                     Exception
                 ) as e:  # (need to catch all possible exceptions to gracefully handle the thread)
@@ -983,14 +969,11 @@
             # handle requests for expected binary data
             # note that users should not be specifying a default value here
             try:
-<<<<<<< HEAD
                 response = getattr(fn_cap, fn_name)(request_obj)
-=======
                 if fn_meta.request_adapter is not None:
-                    response = getattr(self.capability, fn_name)(fn_params)
+                    response = getattr(fn_cap, fn_name)(fn_params)
                 else:
-                    response = getattr(self.capability, fn_name)()
->>>>>>> dcd536eb
+                    response = getattr(fn_cap, fn_name)()
             except (
                 Exception
             ) as e:  # (need to catch all possible exceptions to gracefully handle the thread)
@@ -1000,19 +983,11 @@
         if fn_meta.response_adapter:
             # JSON serialization workflow
             try:
-<<<<<<< HEAD
-                response = getattr(fn_cap, fn_name)()
-            except (
-                Exception
-            ) as e:  # (need to catch all possible exceptions to gracefully handle the thread)
-                logger.warning(f'Capability raised exception:\n{e}\n')
-=======
                 return fn_meta.response_adapter.dump_json(response, by_alias=True, warnings='error')
             except PydanticSerializationError as e:
                 logger.error(
                     f'IMPORTANT!!!! Your INTERSECT capability function did not return a value matching your response type. You MUST fix this for your message to be sent out! Full error:\n{e}\n'
                 )
->>>>>>> dcd536eb
                 raise IntersectApplicationError from e
 
         # at this point we need to assume best-effort on the user's part, as we don't handle binary data ourselves
@@ -1022,6 +997,7 @@
                 'IMPORTANT: If your response_content_type is not application/json, you MUST return raw bytes from your function.'
             )
             raise IntersectApplicationError
+
         return response
 
     def _on_observe_event(self, event_name: str, event_value: Any, operation: str) -> None:
@@ -1082,7 +1058,7 @@
         return create_userspace_message(
             source=original_message['headers']['destination'],
             destination=original_message['headers']['source'],
-            content_type='application/json',
+            content_type='text/plain',
             data_handler=IntersectDataHandler.MESSAGE,
             operation_id=original_message['operationId'],
             payload=error_string,
@@ -1117,7 +1093,7 @@
         except Exception:  # noqa: BLE001 (should catch all exceptions at this point)
             # At this point, the status retrieval function passed at least once, and we're busy sending/receiving messages.
             # We will just send a status message like normal - the user's application is still "up".
-            logger.warn('Status function errored out or did not return serializable JSON')
+            logger.warning('Status function errored out or did not return serializable JSON')
             next_status = b'**INTERSECT_SDK RECEIVED CORRUPT STATUS**'
         if next_status != self._status_memo:
             self._status_memo = next_status
