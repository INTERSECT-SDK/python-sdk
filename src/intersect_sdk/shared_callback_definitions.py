"""Callback definitions shared between Services, Capabilities, and Clients."""

<<<<<<< HEAD
from __future__ import annotations

from typing import Any, Callable, Dict, List, Union
=======
from typing import Annotated, Any, TypeAlias
>>>>>>> e09f13f9

from pydantic import BaseModel, ConfigDict, Field

from .constants import CAPABILITY_REGEX, SYSTEM_OF_SYSTEM_REGEX
from .core_definitions import IntersectDataHandler, IntersectMimeType

INTERSECT_JSON_VALUE: TypeAlias = (
    list['INTERSECT_JSON_VALUE']
    | dict[str, 'INTERSECT_JSON_VALUE']
    | str
    | bool
    | int
    | float
    | None
)
"""
This is a simple type representation of JSON as a Python object. INTERSECT will automatically deserialize service payloads into one of these types.

(Pydantic has a similar type, "JsonValue", which should be used if you desire functionality beyond type hinting. This is strictly a type hint.)
"""

INTERSECT_RESPONSE_VALUE: TypeAlias = INTERSECT_JSON_VALUE | bytes
"""
This is the actual response value you will get back from a Service. The type will already be serialized into Python for you,
but will not be serialized into a precise value.

If you receive 'bytes', you should assume binary data. Other types imply JSON values.
"""


class IntersectDirectMessageParams(BaseModel):
    """These are the public-facing properties of a message which can be sent to another Service.

    This object can be used by Clients, and by Services if initiating a service-to-service request.
    """

    destination: Annotated[str, Field(pattern=SYSTEM_OF_SYSTEM_REGEX)]
    """
    The destination string. You'll need to know the system-of-system representation of the Service.

    Note that this should match what you would see in the schema.
    """

    operation: str
    """
    The name of the operation you want to call from the Service - this should be represented as it is in the Service's schema.
    """

    payload: Any
    """
    The raw Python object you want to have serialized as the payload.

    If you want to just use the service's default value for a request (assuming it has a default value for a request), you may set this as None.
    """

    content_type: IntersectMimeType = 'application/json'
    """
    The IntersectMimeType of your message. You'll want this to match with the ContentType of the function from the schema.

    default: application/json
    """

    data_handler: IntersectDataHandler = IntersectDataHandler.MESSAGE
    """
    The IntersectDataHandler you want to use (most people can just use IntersectDataHandler.MESSAGE here, unless your data is very large)

    default: IntersectDataHandler.MESSAGE
    """

    # pydantic config
    model_config = ConfigDict(revalidate_instances='always')

<<<<<<< HEAD
    timeout: float | None = None
    """
    The timeout in seconds for the request. If the request is not fulfilled within this time, the on_timeout callback will be called.
    """

    on_timeout: Callable[[], None] | None = None
    """
    The callback to call if the request times out.
    """
=======

class IntersectEventMessageParams(BaseModel):
    """Public facing properties of events the Client/Service wants to listen to."""

    hierarchy: Annotated[str, Field(pattern=SYSTEM_OF_SYSTEM_REGEX)]
    """The full hierarchy (org.facility.system.subsystem.service) that we want to listen to."""

    capability_name: Annotated[str, Field(pattern=CAPABILITY_REGEX)]
    """Name of the capability you want to listen to events from"""

    event_name: str
    """Name of the event the capability emits that you're listening for"""
>>>>>>> e09f13f9
<|MERGE_RESOLUTION|>--- conflicted
+++ resolved
@@ -1,12 +1,8 @@
 """Callback definitions shared between Services, Capabilities, and Clients."""
 
-<<<<<<< HEAD
 from __future__ import annotations
 
-from typing import Any, Callable, Dict, List, Union
-=======
-from typing import Annotated, Any, TypeAlias
->>>>>>> e09f13f9
+from typing import Annotated, Any, Callable, Dict, List, TypeAlias, Union
 
 from pydantic import BaseModel, ConfigDict, Field
 
@@ -79,7 +75,6 @@
     # pydantic config
     model_config = ConfigDict(revalidate_instances='always')
 
-<<<<<<< HEAD
     timeout: float | None = None
     """
     The timeout in seconds for the request. If the request is not fulfilled within this time, the on_timeout callback will be called.
@@ -89,7 +84,6 @@
     """
     The callback to call if the request times out.
     """
-=======
 
 class IntersectEventMessageParams(BaseModel):
     """Public facing properties of events the Client/Service wants to listen to."""
@@ -101,5 +95,4 @@
     """Name of the capability you want to listen to events from"""
 
     event_name: str
-    """Name of the event the capability emits that you're listening for"""
->>>>>>> e09f13f9
+    """Name of the event the capability emits that you're listening for"""